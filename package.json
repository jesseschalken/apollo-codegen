{
  "name": "apollo-codegen",
<<<<<<< HEAD
  "version": "0.10.13",
=======
  "version": "0.12.1",
>>>>>>> 7d33df00
  "description": "Generate API code or type annotations based on a GraphQL schema and query documents",
  "main": "./lib/index.js",
  "bin": "./lib/cli.js",
  "scripts": {
    "compile": "babel src --out-dir lib --source-maps",
    "watch": "babel src --out-dir lib --watch --source-maps",
    "prepublish": "rm -rf lib && npm run compile",
    "test": "jest"
  },
  "repository": {
    "type": "git",
    "url": "apollographql/apollo-codegen"
  },
  "author": "Martijn Walraven <martijn@martijnwalraven.com>",
  "license": "MIT",
  "engines": {
    "node": ">=4.0"
  },
  "devDependencies": {
    "ansi-regex": "^2.1.1",
    "babel-cli": "^6.24.1",
    "babel-jest": "^20.0.0",
    "babel-plugin-transform-object-rest-spread": "^6.23.0",
    "babel-plugin-transform-runtime": "^6.23.0",
    "babel-preset-env": "^1.4.0",
    "babel-register": "^6.24.1",
    "common-tags": "^1.3.0",
    "jest": "^20.0.0",
    "jest-matcher-utils": "^20.0.0",
    "regenerator-runtime": "^0.10.5"
  },
  "dependencies": {
    "babel-runtime": "^6.20.0",
    "change-case": "^3.0.0",
    "glob": "^7.0.5",
    "graphql": "^0.9.5",
    "inflected": "^1.1.7",
    "mkdirp": "^0.5.1",
    "node-fetch": "^1.5.3",
    "source-map-support": "^0.4.2",
    "yargs": "^8.0.1"
  },
  "jest": {
    "testMatch": [
      "**/test/**/*.js",
      "**/test/*.js"
    ],
    "testPathIgnorePatterns": [
      "<rootDir>/node_modules/",
      "<rootDir>/lib/",
      "<rootDir>/test/starwars/"
    ]
  }
}<|MERGE_RESOLUTION|>--- conflicted
+++ resolved
@@ -1,10 +1,6 @@
 {
   "name": "apollo-codegen",
-<<<<<<< HEAD
-  "version": "0.10.13",
-=======
   "version": "0.12.1",
->>>>>>> 7d33df00
   "description": "Generate API code or type annotations based on a GraphQL schema and query documents",
   "main": "./lib/index.js",
   "bin": "./lib/cli.js",
