--- conflicted
+++ resolved
@@ -22,15 +22,11 @@
 
 import {wrap} from "../utilities/printing"
 
-<<<<<<< HEAD
-import CodeGenerator from "../utilities/CodeGenerator"
-=======
 import {
   sortEnumValues
 } from '../utilities/graphql';
 
-import CodeGenerator from '../utilities/CodeGenerator';
->>>>>>> 7723fcde
+import CodeGenerator from "../utilities/CodeGenerator"
 
 import {
   interfaceDeclaration,
